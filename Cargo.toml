[package]
<<<<<<< HEAD
name = "paillier-chip"
=======
name = "paillier-halo2"
>>>>>>> 920427bc
version = "0.1.0"
edition = "2021"

# See more keys and their definitions at https://doc.rust-lang.org/cargo/reference/manifest.html

[dependencies]
<<<<<<< HEAD
halo2-base ="0.4.1"
halo2-ecc ="0.4.1"
=======
halo2-base = "0.4.1"
halo2-ecc = "0.4.1"
>>>>>>> 920427bc
num-bigint = "0.4.4"
num-traits = "0.2.17"
rand = "0.8.5"
serde = "1.0.195"<|MERGE_RESOLUTION|>--- conflicted
+++ resolved
@@ -1,22 +1,13 @@
 [package]
-<<<<<<< HEAD
 name = "paillier-chip"
-=======
-name = "paillier-halo2"
->>>>>>> 920427bc
 version = "0.1.0"
 edition = "2021"
 
 # See more keys and their definitions at https://doc.rust-lang.org/cargo/reference/manifest.html
 
 [dependencies]
-<<<<<<< HEAD
-halo2-base ="0.4.1"
-halo2-ecc ="0.4.1"
-=======
 halo2-base = "0.4.1"
 halo2-ecc = "0.4.1"
->>>>>>> 920427bc
 num-bigint = "0.4.4"
 num-traits = "0.2.17"
 rand = "0.8.5"
